export default {
  menu: {
    customFont: '自定义字体',
    loadCustomFont: '加载自定义字体',
    downloadApp: '下载桌面应用开启自定义字体功能'
  },
  customFontModal: {
    title: '自定义字体',
    fontFile: '字体文件',
    fontName: '字体名称',
    load: '加载文件'
  },
  message: {
    createFolderFirst: '请先创建文件夹'
  },
  operation: {
    addFolder: '新建文件夹',
    addNote: '新建笔记',
    addBoard: '新建白板',
    rename: '重命名',
    delete: '删除',
    copyRevezoneLink: '复制 Revezone 链接',
<<<<<<< HEAD
    giveAStar: '给个 Star 吧'
=======
    giveAStar: '给个 Star 吧',
    switchLanguage: '切换语言'
>>>>>>> adbab011
  },
  description: {
    noteDesc: '类 Notion 笔记',
    boardDesc: '增强型 Excalidraw 白板'
  },
  welcome: {
    productDesc:
      '使用 Excalidraw 的全新姿势。一款轻量级本地优先的用于构建第二大脑的效率工具，集成了增强型 Excalidraw 白板和类 Notion 笔记能力。',
    operationTip: '这是一个空白页，请先在左侧边栏新建或选择某个文件',
    operationGuide: '操作说明',
    operationDetailDesc: '点击左侧边栏的操作图标来创建一个文件夹、Note 或 Board。',
    onlineTry: '此为线上体验版，只包含基础功能。',
    downloadApp: '下载桌面应用体验全量功能。'
  },
  links: {
    title: '链接',
    website: '官网',
    github: '官方 Github (给个 Star 吧)',
    twitter: '官方 Twitter',
    authorTwitter: '关注作者',
    authorBilibili: '官方 B 站',
    buyMeACoffee: '买杯咖啡',
    feedMyCat: '投喂猫粮(大陆用户)',
    downloadApp: '下载桌面应用'
  },
  text: {
    untitled: '请输入标题',
    defaultFolder: '默认文件夹',
    alpha: '公测版'
  },
  storage: {
    cloud: '云存储(敬请期待)',
    local: '本地存储'
  },
  help: {
    issue: '提交问题',
    contactTheAuthor: '联系作者'
  },
  publicBeta: {
    title: '公测公告',
    description:
      'Revezone 目前处于公测阶段，产品可能还有少量 bug，重要数据请做好备份。如果你有任何问题或建议，欢迎提交 github issue 或者扫码添加微信反馈。'
  },
  customFont: {
    customFont: '自定义字体',
    fontsLoaded: '已加载字体',
    loadFontFile: '加载字体文件',
    enableCustomFontInBoard: '开启白板中的自定义字体',
    deleteFont: '删除字体',
    confirmDelete: '确定删除字体',
    onlineVersionTip: '自定义字体仅在桌面应用中支持，请下载桌面应用',
    fontFirstLoadTip: '注意：初次加载字体后，需要重启应用，字体才会在白板内生效',
    emptyTip: '暂无自定义字体'
  },
  confirm: {
    yes: '是',
    no: '否'
  }
};<|MERGE_RESOLUTION|>--- conflicted
+++ resolved
@@ -20,12 +20,8 @@
     rename: '重命名',
     delete: '删除',
     copyRevezoneLink: '复制 Revezone 链接',
-<<<<<<< HEAD
-    giveAStar: '给个 Star 吧'
-=======
     giveAStar: '给个 Star 吧',
     switchLanguage: '切换语言'
->>>>>>> adbab011
   },
   description: {
     noteDesc: '类 Notion 笔记',
