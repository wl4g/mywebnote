export default {
  menu: {
    customFont: '自定義字體',
    loadCustomFont: '加載自定義字體',
    downloadApp: '下載桌面應用開啟自定義字體功能'
  },
  customFontModal: {
    title: '自定義字體',
    fontFile: '字體文件',
    fontName: '字體名稱',
    load: '加載文件'
  },
  message: {
    createFolderFirst: '請先創建文件夾'
  },
  operation: {
    addFolder: '新建文件夾',
    addNote: '新建筆記',
    addBoard: '新建白闆',
    rename: '重命名',
    delete: '刪除',
    copyRevezoneLink: '復制 Revezone 鏈接',
<<<<<<< HEAD
    giveAStar: '給個 Star 吧'
=======
    giveAStar: '給個 Star 吧',
    switchLanguage: '切換語言'
>>>>>>> adbab011
  },
  description: {
    noteDesc: '類 Notion 筆記',
    boardDesc: '基於 Excalidraw 的白闆'
  },
  welcome: {
    productDesc:
      '使用 Excalidraw 的全新姿勢。一款輕量級本地優先的用於構建第二大腦的效率工具，集成了類 Notion 筆記和類 Excalidraw 白闆能力。',
    operationTip: '這是一個空白頁，請先在左側邊欄新建或選擇某個文件',
    operationGuide: '操作說明',
    operationDetailDesc: '點擊左側邊欄的操作圖標來創建一個文件夾、Note 或 Board。',
    onlineTry: '此為線上體驗版，只包含基礎功能。',
    downloadApp: '下載桌面應用體驗全量功能。'
  },
  links: {
    title: '鏈接',
    website: '官網',
    github: '官方 Github (給個 Star 吧)',
    twitter: '官方 Twitter',
    authorTwitter: '關註作者',
    authorBilibili: '官方 B 站',
    buyMeACoffee: '買杯咖啡',
    feedMyCat: '投餵貓糧',
    downloadApp: '下載桌面應用'
  },
  text: {
    untitled: '請輸入標題',
    defaultFolder: '默認文件夾',
    alpha: '公測版'
  },
  storage: {
    cloud: '雲存儲(敬請期待)',
    local: '本地存儲'
  },
  help: {
    issue: '提交問題',
    contactTheAuthor: '聯繫作者'
  },
  publicBeta: {
    title: '公測公告',
    description:
      'Revezone 目前處於公測階段，產品可能還有少量 bug，重要數據請做好備份。如果妳有任何問題或建議，歡迎提交 github issue 或者掃碼添加微信反饋。'
  },
  customFont: {
    customFont: '自定義字體',
    fontsLoaded: '已加載字體',
    loadFontFile: '加載字體文件',
    enableCustomFontInBoard: '開啟白闆中的自定義字體',
    deleteFont: '刪除字體',
    confirmDelete: '確定刪除字體',
    onlineVersionTip: '自定義字體僅在桌面應用中支持，請下載桌面應用',
    fontFirstLoadTip: '註意：初次加載字體後，需要重啟應用，字體才會在白闆內生效',
    emptyTip: '暫無自定義字體'
  },
  confirm: {
    yes: '是',
    no: '否'
  }
};<|MERGE_RESOLUTION|>--- conflicted
+++ resolved
@@ -20,12 +20,8 @@
     rename: '重命名',
     delete: '刪除',
     copyRevezoneLink: '復制 Revezone 鏈接',
-<<<<<<< HEAD
-    giveAStar: '給個 Star 吧'
-=======
     giveAStar: '給個 Star 吧',
     switchLanguage: '切換語言'
->>>>>>> adbab011
   },
   description: {
     noteDesc: '類 Notion 筆記',
