--- conflicted
+++ resolved
@@ -11,11 +11,7 @@
 }
 
 export const INDEXEDDB_BOARD_FILE_KEY = 'board';
-<<<<<<< HEAD
-export const INDEXEDDB_REVENOTE_BOARD = 'revezone_board';
-=======
 export const INDEXEDDB_REVEZONE_BOARD = 'revezone_board';
->>>>>>> adbab011
 
 class BoardIndexeddbStorage {
   constructor() {
@@ -38,11 +34,7 @@
       return this.db;
     }
 
-<<<<<<< HEAD
-    const db = await openDB<RevezoneBoardDBSchema>(INDEXEDDB_REVENOTE_BOARD, 1, {
-=======
     const db = await openDB<RevezoneBoardDBSchema>(INDEXEDDB_REVEZONE_BOARD, 1, {
->>>>>>> adbab011
       upgrade: async (db) => {
         await this.initBoardFileStore(db);
       }
