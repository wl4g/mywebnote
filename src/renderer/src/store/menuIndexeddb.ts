--- conflicted
+++ resolved
@@ -31,11 +31,7 @@
 export const INDEXEDDB_FOLD_FILE_MAPPING_KEY = 'folder_file_mapping';
 export const LOCALSTORAGE_FIRST_FOLDER_KEY = 'first_forlder_id';
 export const LOCALSTORAGE_FIRST_FILE_KEY = 'first_file_id';
-<<<<<<< HEAD
-export const INDEXEDDB_REVENOTE_MENU = 'revezone_menu';
-=======
 export const INDEXEDDB_REVEZONE_MENU = 'revezone_menu';
->>>>>>> adbab011
 
 class MenuIndexeddbStorage {
   constructor() {
@@ -58,11 +54,7 @@
       return this.db;
     }
 
-<<<<<<< HEAD
-    const db = await openDB<RevezoneDBSchema>(INDEXEDDB_REVENOTE_MENU, 1, {
-=======
     const db = await openDB<RevezoneDBSchema>(INDEXEDDB_REVEZONE_MENU, 1, {
->>>>>>> adbab011
       upgrade: async (db) => {
         await this.initFolderStore(db);
         await this.initFileStore(db);
