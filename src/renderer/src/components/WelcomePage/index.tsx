import RevezoneLogo from '../RevezoneLogo';
import { Twitter, Github, Coffee, Cat, FolderPlus, FileType, Palette } from 'lucide-react';
import { useEffect, useState } from 'react';
import { useTranslation } from 'react-i18next';
import { Bilibili } from '../../icons';
import DownloadApp from '../DownloadApp';
import { isInRevezoneApp } from '@renderer/utils/navigator';

import './index.css';

function WelcomeContent() {
  const { t } = useTranslation();

  return (
    <div className="revezone-welcome-page w-full h-full flex pt-10 pb-10 justify-center text-slate-400">
      <div className="content w-2/3 overflow-scroll">
        <div className="flex items-center mb-6">
          <RevezoneLogo size="large" url="https://revezone.com" />
<<<<<<< HEAD
          <span className="text-xl"> - alpha</span>
=======
          <span className="text-xl"> - {t('text.alpha')}</span>
>>>>>>> adbab011
        </div>
        <p className="mb-6 text-sm">{t('welcome.productDesc')}</p>
        <p className="mb-6 text-sm">{t('publicBeta.description')}</p>
        <p className="mb-6 text-sm flex items-center">
          {!isInRevezoneApp ? t('welcome.onlineTry') : null} {t('welcome.downloadApp')}{' '}
<<<<<<< HEAD
          <DownloadApp className="ml-2" />
=======
          <DownloadApp className="ml-2" from="welcomepage" />
>>>>>>> adbab011
        </p>
        <p className="mb-6 text-sm  text-slate-600">{t('welcome.operationTip')}</p>
        <div className="mb-6">
          <h2 className="mb-2 text-base">{t('welcome.operationGuide')}</h2>
          <p className="mb-2">{t('welcome.operationDetailDesc')}</p>
          <p className="mb-2">
            <FolderPlus className="mr-2 w-4 h-4" />
            {t('operation.addFolder')}
          </p>
          <p className="mb-2">
            <Palette className="mr-2 w-4 h-4" />
            {t('operation.addBoard')}: {t('description.boardDesc')}
          </p>
          <p className="mb-2">
            <FileType className="mr-2 w-4 h-4" />
            {t('operation.addNote')}: {t('description.noteDesc')}
          </p>
        </div>
        <div>
          <h2 className="mb-2 text-base">{t('links.title')}</h2>
          <p className="mb-2">
            <a href="https://github.com/revezone/revezone" target="_blank" rel="noreferrer">
              <Github className="w-4 h-4" /> {t('links.github')}
            </a>
          </p>
          <p className="mb-2">
            <a href="https://twitter.com/TheReveZone" target="_blank" rel="noreferrer">
              <Twitter className="w-4 h-4" /> {t('links.twitter')}
            </a>
          </p>
          <p className="mb-2">
            <a href="https://space.bilibili.com/393134139" target="_blank" rel="noreferrer">
              <Bilibili className="w-4 h-4" /> {t('links.authorBilibili')}
            </a>
          </p>
          <p className="mb-2">
            <a href="https://twitter.com/korbinzhao" target="_blank" rel="noreferrer">
              <Twitter className="w-4 h-4" /> {t('links.authorTwitter')}
            </a>
          </p>
          <p className="mb-2">
            <a href="https://afdian.net/a/wantian" target="_blank" rel="noreferrer">
              <Cat className="w-4 h-4" /> {t('links.feedMyCat')}
            </a>
          </p>
          <p className="mb-2">
            <a href="https://www.buymeacoffee.com/korbinzhao" target="_blank" rel="noreferrer">
              <Coffee className="w-4 h-4" /> {t('links.buyMeACoffee')}
            </a>
          </p>
        </div>
      </div>
      <div className="copyright absolute bottom-0 text-center">
        Copyright © 2023{' '}
        <a href="https://twitter.com/korbinzhao" target="_blank" rel="noreferrer">
          Korbin Zhao
        </a>
        . All rights reserved.
      </div>
    </div>
  );
}

export default function WelcomePage() {
  const [loading, setLoading] = useState(true);
  useEffect(() => {
    setTimeout(() => {
      setLoading(false);
    }, 200);
  }, []);

  return !loading ? <WelcomeContent /> : null;
}<|MERGE_RESOLUTION|>--- conflicted
+++ resolved
@@ -16,21 +16,13 @@
       <div className="content w-2/3 overflow-scroll">
         <div className="flex items-center mb-6">
           <RevezoneLogo size="large" url="https://revezone.com" />
-<<<<<<< HEAD
-          <span className="text-xl"> - alpha</span>
-=======
           <span className="text-xl"> - {t('text.alpha')}</span>
->>>>>>> adbab011
         </div>
         <p className="mb-6 text-sm">{t('welcome.productDesc')}</p>
         <p className="mb-6 text-sm">{t('publicBeta.description')}</p>
         <p className="mb-6 text-sm flex items-center">
           {!isInRevezoneApp ? t('welcome.onlineTry') : null} {t('welcome.downloadApp')}{' '}
-<<<<<<< HEAD
-          <DownloadApp className="ml-2" />
-=======
           <DownloadApp className="ml-2" from="welcomepage" />
->>>>>>> adbab011
         </p>
         <p className="mb-6 text-sm  text-slate-600">{t('welcome.operationTip')}</p>
         <div className="mb-6">
