import {
  Cat,
  Coffee,
  HelpCircle,
  ArrowUpRightFromCircle,
  Twitter,
  DownloadCloud,
  Settings,
  PencilLine
} from 'lucide-react';
import { GithubCircle, Bilibili } from '@renderer/icons';
import { Dropdown } from 'antd';
import { useTranslation } from 'react-i18next';
import { useMemo, useState } from 'react';
import DownloadApp from '../DownloadApp/index';
import { useAtom } from 'jotai';
import { langCodeAtom } from '@renderer/store/jotai';
import SystemSettings from '../SystemSettings';

export default function BottomToolbar() {
  const { t } = useTranslation();
  const [langCode] = useAtom(langCodeAtom);
  const [systemSettingVisible, setSystemSettingVisible] = useState(false);

  const helpMenu = useMemo(
    () => [
      {
        key: 'issue',
        title: t('help.issue'),
        icon: <ArrowUpRightFromCircle className="w-4" />,
        label: (
          <a
            href="https://github.com/revezone/revezone/issues/new"
            target="_blank"
            rel="noreferrer"
          >
            {t('help.issue')}
          </a>
        )
      },
      {
        key: 'twitter',
        title: t('links.twitter'),
        icon: <Twitter className="w-4" />,
        label: (
          <a href="https://twitter.com/therevezone" target="_blank" rel="noreferrer">
            {t('links.twitter')}
          </a>
        )
      },
      {
        key: 'authorBilibili',
        title: t('links.authorBilibili'),
        icon: <Bilibili className="w-4 h-4" />,
        label: (
          <a href="https://space.bilibili.com/393134139" target="_blank" rel="noreferrer">
            {t('links.authorBilibili')}
          </a>
        )
      },
      {
        key: 'buymeacoffee',
        title: t('links.buyMeACoffee'),
        icon: <Coffee className="w-4" />,
        label: (
          <a href="https://www.buymeacoffee.com/korbinzhao" target="_blank" rel="noreferrer">
            {t('links.buyMeACoffee')}
          </a>
        )
      },
      {
        key: 'feedmycat',
        title: t('links.feedMyCat'),
        icon: <Cat className="w-4" />,
        label: (
          <a href="https://afdian.net/a/wantian" target="_blank" rel="noreferrer">
            {t('links.feedMyCat')}
          </a>
        )
      },
      {
        key: 'downloadApp',
        title: t('links.downloadApp'),
        icon: <DownloadCloud className="w-4 animate-bounce" />,
        label: (
          <a href="https://github.com/revezone/revezone/releases" target="_blank" rel="noreferrer">
            {t('links.downloadApp')}
          </a>
        )
      }
    ],
    [langCode]
  );

  return (
    <div className="bottom-toolbar absolute h-8 pr-4 bottom-0 right-0 flex items-center text-slate-600">
      <a
        className="mr-2 flex items-center"
        href="https://github.com/revezone/revezone"
        target="_blank"
        rel="noreferrer"
        title={t('operation.giveAStar')}
      >
        <GithubCircle className="w-4 h-4"></GithubCircle>
      </a>
      <DownloadApp from="bottombar" />
      <a
        className="mr-2 flex items-center"
        href="https://afdian.net/a/wantian"
        target="_blank"
        rel="noreferrer"
        title={t('links.feedMyCat')}
      >
        <Cat className="w-4 h-4"></Cat>
      </a>
      <a
        className="mr-2 flex items-center"
<<<<<<< HEAD
        href="https://github.com/revezone/revezone"
=======
        href="https://www.buymeacoffee.com/korbinzhao"
>>>>>>> adbab011
        target="_blank"
        rel="noreferrer"
        title={t('links.buyMeACoffee')}
      >
        <Coffee className="w-4 h-4"></Coffee>
      </a>
      <span title="Setting" className="flex items-center mr-2">
        <Settings
          className="w-4 h-4 cursor-pointer"
          onClick={() => {
            setSystemSettingVisible(true);
          }}
        ></Settings>
      </span>
      <span title="Help" className="flex items-center">
        <Dropdown menu={{ items: helpMenu }}>
          <HelpCircle className="w-4 h-4 cursor-pointer"></HelpCircle>
        </Dropdown>
      </span>
      <SystemSettings
        visible={systemSettingVisible}
        onCancel={() => setSystemSettingVisible(false)}
      ></SystemSettings>
    </div>
  );
}<|MERGE_RESOLUTION|>--- conflicted
+++ resolved
@@ -115,11 +115,7 @@
       </a>
       <a
         className="mr-2 flex items-center"
-<<<<<<< HEAD
-        href="https://github.com/revezone/revezone"
-=======
         href="https://www.buymeacoffee.com/korbinzhao"
->>>>>>> adbab011
         target="_blank"
         rel="noreferrer"
         title={t('links.buyMeACoffee')}
