export const getOSName = () => {
  let os;

  const userAgent = navigator.userAgent;

  switch (true) {
    case userAgent.includes('Win'):
      os = 'Windows';
      break;
    case userAgent.includes('Mac'):
      os = 'MacOS';
      break;
    case userAgent.includes('Linux'):
      os = 'Linux';
      break;
    default:
      os = 'Unkown';
      break;
  }

  return os;
};

export const getIsInRevezoneApp = () => {
  return navigator.userAgent.includes('revezone');
};

<<<<<<< HEAD
export const isInRevezoneApp = getIsInRevezoneApp();
=======
export const getAppVersion = (): string => {
  const regex = /revezone\/(\S+)/;
  return navigator.userAgent.match(regex)?.[1] || 'unkonwn';
};

export const isInRevezoneApp = getIsInRevezoneApp();
export const osName = getOSName();
export const appVersion = getAppVersion();
>>>>>>> adbab011
<|MERGE_RESOLUTION|>--- conflicted
+++ resolved
@@ -25,9 +25,6 @@
   return navigator.userAgent.includes('revezone');
 };
 
-<<<<<<< HEAD
-export const isInRevezoneApp = getIsInRevezoneApp();
-=======
 export const getAppVersion = (): string => {
   const regex = /revezone\/(\S+)/;
   return navigator.userAgent.match(regex)?.[1] || 'unkonwn';
@@ -35,5 +32,4 @@
 
 export const isInRevezoneApp = getIsInRevezoneApp();
 export const osName = getOSName();
-export const appVersion = getAppVersion();
->>>>>>> adbab011
+export const appVersion = getAppVersion();