import { FileTree, RevezoneFile } from '@renderer/types/file';
<<<<<<< HEAD
=======

const REVEZONE_LINK_PROTOCOL = 'revezone://';
import { DOUBLE_LINK_REGEX } from '@renderer/utils/constant';
>>>>>>> adbab011

export const getFileById = (fileId: string, fileTree: FileTree) => {
  const files = fileTree.reduce(
    (prev: RevezoneFile[], current) => [...prev, ...current.children],
    []
  );

  const file = fileId ? files?.find((_file) => _file.id === fileId) : null;

  return file;
};

export const getFolderIdByFileId = (fileId: string, fileTree: FileTree): string => {
  let currentFolderId;
  for (const folder of fileTree) {
    const file = folder.children.find((_file) => _file.id === fileId);
    if (file) {
      currentFolderId = folder.id;
      break;
    }
  }

  return currentFolderId;
};

export const getFileIdOrNameFromLink = (link: string) => {
  if (link.startsWith(REVEZONE_LINK_PROTOCOL)) {
    // file id
    return link.split(REVEZONE_LINK_PROTOCOL)?.[1];
  } else if (DOUBLE_LINK_REGEX.test(link)) {
    // file name
    return link?.match(DOUBLE_LINK_REGEX)?.[1];
  }
  return null;
};<|MERGE_RESOLUTION|>--- conflicted
+++ resolved
@@ -1,10 +1,7 @@
 import { FileTree, RevezoneFile } from '@renderer/types/file';
-<<<<<<< HEAD
-=======
 
 const REVEZONE_LINK_PROTOCOL = 'revezone://';
 import { DOUBLE_LINK_REGEX } from '@renderer/utils/constant';
->>>>>>> adbab011
 
 export const getFileById = (fileId: string, fileTree: FileTree) => {
   const files = fileTree.reduce(
